import inherits from 'inherits';

import ContextPadProvider from 'bpmn-js/lib/features/context-pad/ContextPadProvider';

import { is } from "./utils/CompatibilityUtil";

import { isAny } from './utils/CompatibilityUtil';

import {
  assign,
  bind
} from 'min-dash';
import { isLabel } from "./utils/CompatibilityUtil";

import {myConnectionElements, aggregatedElements, baseMeasureElements} from "./Types";
import { remove, replace } from 'tiny-svg';
import {
    isDifferentType
  } from "bpmn-js/lib/features/popup-menu/util/TypeUtil"; 
import PPINOTModeling from './PPINOTModeling' ;


// This module is used to show buttons in the menu of element in the diagram
export default class PPINOTContextPadProvider extends ContextPadProvider {
  constructor(
    config,         
    injector,       
    eventBus,       
    contextPad,     
    modeling,       
    elementFactory, 
    connect,        
    create,         
    popupMenu,      
    canvas,         
    rules,          
    translate,      
    appendPreview   
  ) {
    super(
      config,
      injector,
      eventBus,
      contextPad,
      modeling,
      elementFactory,
      connect,
      create,
      popupMenu,
      canvas,
      rules,
      translate,
      appendPreview
    );

    // Register this provider with the context pad
    contextPad.registerProvider(this);

    // Store references for later use
    this._modeling = modeling;
    this._elementFactory = elementFactory;
    this._connect = connect;
    this._create = create;
    this._translate = translate;
    this._contextPad = contextPad;
    this._popupMenu = popupMenu;
    this._canvas = canvas;

    // Enable autoPlace, if configured
    this._autoPlace =
      (config && config.autoPlace !== false) ? injector.get('autoPlace', false) : null;
  }

  // With this function you can append some elements to other element in the diagram automatically
  appendStart(event, element) {
    const shape = this._elementFactory.createShape(assign({ type: 'bpmn:Task' }, {}));
    this._create.start(event, shape, {
      source: element
    });
  }

  append(event, element) {
    const shape = this._elementFactory.createShape(assign({ type: 'bpmn:Task' }, {}));
    this._autoPlace.append(element, shape);
  }

  // With this function you can append some elements to other element in the diagram automatically
  appendAction(type, className, title, options) {
    if (typeof title !== 'string') {
      options = title;
      title = this._translate('Append {type}', { type: type.replace(/^bpmn:/, '') });
    }

    const appendStart = (event, element) => {
      const shape = this._elementFactory.createShape(assign({ type: type }, options));
      this._create.start(event, shape, {
        source: element
      });
    };

    const append = (event, element) => {
      const shape = this._elementFactory.createShape(assign({ type: type }, options));
      this._autoPlace.append(element, shape);
    };

    return {
      group: 'model',
      className: className,
      title: title,
      action: {
        dragstart: appendStart,
        click: this._autoPlace ? append : appendStart
      }
    };
  }

  // With this function you can append some connections to an element in the diagram automatically
  appendConnectAction(type, className, title) {
    if (typeof title !== 'string') {
      title = this._translate('Append {type}', { type: type.replace(/^PPINOT:/, '') });
    }

    const connectStart = (event, element, autoActivate) => {
      this._connect.PPINOTStart(event, element, type, this._elementFactory, autoActivate);
    };

    return {
      group: 'connect',
      className: className,
      title: title,
      action: {
        dragstart: connectStart,
        click: connectStart
      }
    };
  }

  getContextPadEntries(element) {
    const actions = super.getContextPadEntries(element);
  
  // This is used to not get duplicated normal arrows 
  if (actions['connect']) {
    delete actions['connect']; 
  }
    const businessObject = element.businessObject;

     if (isAny(businessObject, myConnectionElements) && element.type !== 'label') {
      assign(actions, {
        'connect13': this.appendConnectAction(
          'PPINOT:MyConnection',
          'bpmn-icon-connection',
          'Connection between PPINOT elements'
        )
      });
    }

    
    if (isAny(businessObject, aggregatedElements) && element.type !== 'label') {
      assign(actions, {
        'connect1': this.appendConnectAction(
          'PPINOT:AggregatedConnection', 
          'icon-aggregates', 
          'Connect using aggregates connection' 
        ),
<<<<<<< HEAD
        'connect2': this.appendConnectAction( // Append second connection to element
=======
        'connect2': this.appendConnectAction( 
>>>>>>> 60549bb4
          'PPINOT:GroupedBy',
          'icon-isGroupedBy',
          'Connect using isGroupedBy connection'
        )
      });
    }

   
    if (
      (is(businessObject, 'PPINOT:StateConditionAggregatedMeasure') ||
       is(businessObject, 'PPINOT:StateCondAggMeasureNumber') ||
       is(businessObject, 'PPINOT:StateCondAggMeasurePercentage') ||
       is(businessObject, 'PPINOT:StateCondAggMeasureAll') ||
       is(businessObject, 'PPINOT:StateCondAggMeasureAtLeastOne') ||
       is(businessObject, 'PPINOT:StateCondAggMeasureNo') ||
       is(businessObject, 'PPINOT:StateConditionMeasure') ||
       is(businessObject, 'PPINOT:CountMeasure') ||
       is(businessObject, 'PPINOT:CountAggregatedMeasure') ||
       is(businessObject, 'PPINOT:TimeMeasure') ||
       is(businessObject, 'PPINOT:TimeAggregatedMeasure') ||
       is(businessObject, 'PPINOT:DataMeasure') ||
       is(businessObject, 'PPINOT:DataAggregatedMeasure')) &&
      element.type !== 'label'
    ) {
      assign(actions, {
        'connect3': this.appendConnectAction(
          'PPINOT:DashedLine',
          'icon-dashed-line',
          'Connect using dashed line'
        )
      });
    }

    if (
      (is(businessObject, 'PPINOT:TimeMeasure') ||
       is(businessObject, 'PPINOT:TimeAggregatedMeasure') ||
       is(businessObject, 'PPINOT:CyclicTimeMeasure') ||
       is(businessObject, 'PPINOT:CyclicTimeMeasureSUM') ||
       is(businessObject, 'PPINOT:CyclicTimeMeasureMAX') ||
       is(businessObject, 'PPINOT:CyclicTimeMeasureMIN') ||
       is(businessObject, 'PPINOT:CyclicTimeMeasureAVG') ||
       is(businessObject, 'PPINOT:CyclicTimeAggregatedMeasure') ||
       is(businessObject, 'PPINOT:CyclicTimeAggregatedMeasureSUM') ||
       is(businessObject, 'PPINOT:CyclicTimeAggregatedMeasureMAX') ||
       is(businessObject, 'PPINOT:CyclicTimeAggregatedMeasureMIN') ||
       is(businessObject, 'PPINOT:CyclicTimeAggregatedMeasureAVG')) &&
      element.type !== 'label'
    ) {
      assign(actions, {
        'connect7': this.appendConnectAction(
          'PPINOT:ToConnection',
          'icon-toConnector',
          'Connect using To connection'
        ),
        'connect8': this.appendConnectAction(
          'PPINOT:FromConnection',
          'icon-fromConnector',
          'Connect using From connection'
        )
      });
    }

    if (
      (is(businessObject, 'PPINOT:CountMeasure') ||
       is(businessObject, 'PPINOT:CountAggregatedMeasure') ||
       is(businessObject, 'PPINOT:CountAggregatedMeasureSUM') ||
       is(businessObject, 'PPINOT:CountAggregatedMeasureMAX') ||
       is(businessObject, 'PPINOT:CountAggregatedMeasureMIN') ||
       is(businessObject, 'PPINOT:CountAggregatedMeasureAVG')) &&
      element.type !== 'label'
    ) {
      assign(actions, {
        'connect10': this.appendConnectAction(
          'PPINOT:StartConnection',
          'icon-startConnector',
          'Connect using Start connection'
        ),
        'connect11': this.appendConnectAction(
          'PPINOT:EndConnection',
          'icon-endConnector',
          'Connect using End connection'
        )
      });
    }

    // if (is(businessObject, 'bpmn:DataObjectReference') && element.type !== 'label') {
    //   assign(actions, {
    //     'connect12': this.appendConnectAction(
    //       'PPINOT:RFCStateConnection',
    //       'icon-dashed-line',
    //       'Connect using RFC state connection'
    //     )
    //   });
    // }

   

    // The following conditions defines buttons to replace elements
    // In this case, the menu button is only in aggregated measures and its function is replace these elements 
    // by derived multi instance measure
    /*
    if (isAny(businessObject, aggreagatedElements)) {
      assign(actions, {
        'replaceDerivedMulti': {
          className: 'icon-derivedMulti-menu',
          title: this._translate('Replace with Derived Multi Instance Measure'),
          action: {
            click: (event, element) => {
              let newElementData = this._elementFactory.createShape({ type: 'PPINOT:DerivedMultiInstanceMeasure'});
              newElementData.x = element.x + (newElementData.width || element.width) / 2;
              newElementData.y = element.y + (newElementData.height || element.height) / 2;
              this._modeling.replaceShape(element, newElementData);
            }
          }
        }   
      });
    }
    */

    return actions;
  }
}

// Match the order of the constructor for injection
PPINOTContextPadProvider.$inject = [
  'config',
  'injector',
  'eventBus',
  'contextPad',
  'modeling',
  'elementFactory',
  'connect',
  'create',
  'popupMenu',
  'canvas',
  'rules',
  'translate',
  'appendPreview'
];<|MERGE_RESOLUTION|>--- conflicted
+++ resolved
@@ -162,11 +162,7 @@
           'icon-aggregates', 
           'Connect using aggregates connection' 
         ),
-<<<<<<< HEAD
-        'connect2': this.appendConnectAction( // Append second connection to element
-=======
         'connect2': this.appendConnectAction( 
->>>>>>> 60549bb4
           'PPINOT:GroupedBy',
           'icon-isGroupedBy',
           'Connect using isGroupedBy connection'
